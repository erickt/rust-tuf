//! This crate provides an API for talking to repositories that implement The Update Framework
//! (TUF). Currently only downloading and verification of metadata is possible, not creating new
//! metadata or storing targets.
//!
//! If you are unfamiliar with TUF, you should read up on via the [official
//! website](http://theupdateframework.github.io/). This crate aims to implement the entirety of
//! the specification as defined at the [head of the `develop`
//! branch](https://github.com/theupdateframework/tuf/blob/develop/docs/tuf-spec.txt) in the
//! official TUF git repository.
//!
//! ## Examples
//!
//! ### A Standalone Example
//!
//! ```no_run
//! extern crate tuf;
//! extern crate url;
//! use tuf::{Tuf, Config, RemoteRepo};
//! use std::path::PathBuf;
//! use url::Url;
//!
//! fn main() {
//!     let config = Config::build()
//!         .remote(RemoteRepo::Http(Url::parse("http://localhost:8080/").unwrap()))
//!         .local_path(PathBuf::from("/var/lib/tuf"))
//!         .finish()
//!         .unwrap();
//!     let mut tuf = Tuf::new(config).unwrap();
//!     let path_to_crate = tuf.fetch_target("targets/some_crate/0.1.0/pkg.crate").unwrap();
//!     println!("Crate available at {}", path_to_crate.to_string_lossy());
//! }
//!
//! ```
//!
//! The `Tuf` struct is the central piece to using this crate. It handles downloading and verifying
//! of metadata as well as the storage of metadata and targets.
//!
//! ### An Integrated Example
//!
//! TUF is designed to be a drop in solution to verifying metadata and targets within an existing
//! update library.
//!
//! Consider the following sample application that
//!
//! ```no_run
//! extern crate url;
//! use std::path::PathBuf;
//! use url::Url;
//!
//! struct MyUpdater<'a> {
//!     remote_url: Url,
//!     local_cache: PathBuf,
//!     package_list: Vec<&'a str>,
//! }
//!
//! impl<'a> MyUpdater<'a> {
//!     fn new(remote_url: Url, local_cache: PathBuf) -> Self {
//!         MyUpdater {
//!             remote_url: remote_url,
//!             local_cache: local_cache,
//!             package_list: Vec::new(),
//!         }
//!     }
//!
//!     fn update_lists(&mut self) -> Result<(), String> {
//!         unimplemented!() // idk like some http + fs io probably
//!     }
//!
//!     fn fetch_package(&self, package: &str) -> Result<PathBuf, String> {
//!         if self.package_list.contains(&package) {
//!             unimplemented!() // moar http + fs io
//!         } else {
//!             return Err("Unknown package".to_string())
//!         }
//!     }
//! }
//!
//! fn main() {
//!     let url = Url::parse("http://crates.io/").unwrap();
//!     let cache = PathBuf::from("/var/lib/my-updater/");
//!     let mut updater = MyUpdater::new(url, cache);
//!     updater.update_lists().unwrap();
//!     let path_to_crate = updater.fetch_package("some_crate/0.1.0").unwrap();
//!     println!("Crate available at {}", path_to_crate.to_string_lossy());
//! }
//!
//! ```
//!
//! This simple updater (baring some migration shims), could be altered to use TUF as follows.
//!
//! ```no_run
//! extern crate tuf;
//! extern crate url;
//! use std::path::PathBuf;
//! use tuf::{Tuf, Config, RemoteRepo};
//! use url::Url;
//!
//! struct MyUpdater {
//!     tuf: Tuf,
//! }
//!
//! impl MyUpdater {
//!     fn new(remote_url: Url, local_cache: PathBuf) -> Result<Self, String> {
//!         let config = Config::build()
//!             .remote(RemoteRepo::Http(remote_url))
//!             .local_path(local_cache)
//!             .finish()
//!             .map_err(|e| format!("{:?}", e))?;
//!         let tuf = Tuf::new(config)
//!             .map_err(|e| format!("{:?}", e))?;
//!         Ok(MyUpdater {
//!             tuf: tuf,
//!         })
//!     }
//!
//!     fn update_lists(&mut self) -> Result<(), String> {
//!         self.tuf.update().map_err(|e| format!("{:?}", e))
//!     }
//!
//!     fn fetch_package(&self, package: &str) -> Result<PathBuf, String> {
//!         self.tuf.fetch_target(&format!("targets/{:?}/pkg.crate", package))
//!             .map_err(|e| format!("{:?}", e))
//!     }
//! }
//!
//! fn main() {
//!     let url = Url::parse("http://crates.io/").unwrap();
//!     let cache = PathBuf::from("/var/lib/my-updater/");
//!     let mut updater = MyUpdater::new(url, cache).unwrap();
//!     updater.update_lists().unwrap();
//!     let path_to_crate = updater.fetch_package("some_crate/0.1.0").unwrap();
//!     println!("Crate available at {}", path_to_crate.to_string_lossy());
//! }
//!
//! ```

#![deny(missing_docs)]

extern crate chrono;
extern crate data_encoding;
extern crate env_logger;
extern crate hyper;
extern crate itoa;
#[macro_use]
extern crate log;
<<<<<<< HEAD
extern crate pem;
=======
extern crate ring;
>>>>>>> 9caa6871
extern crate serde;
#[macro_use]
extern crate serde_derive;
extern crate serde_json as json;
extern crate url;
extern crate untrusted;
extern crate uuid;

#[macro_use]
mod util;

mod asn1;
mod cjson;
<<<<<<< HEAD
mod der;
=======
mod http;
mod metadata;
>>>>>>> 9caa6871
mod error;
mod metadata;
mod rsa;
mod tuf;

pub use tuf::*;
pub use error::*;

/// Module containing the various metadata components used by TUF.
pub mod meta {
    pub use metadata::{Key, KeyValue, KeyType};
}<|MERGE_RESOLUTION|>--- conflicted
+++ resolved
@@ -143,11 +143,8 @@
 extern crate itoa;
 #[macro_use]
 extern crate log;
-<<<<<<< HEAD
 extern crate pem;
-=======
 extern crate ring;
->>>>>>> 9caa6871
 extern crate serde;
 #[macro_use]
 extern crate serde_derive;
@@ -161,13 +158,9 @@
 
 mod asn1;
 mod cjson;
-<<<<<<< HEAD
 mod der;
-=======
+mod error;
 mod http;
-mod metadata;
->>>>>>> 9caa6871
-mod error;
 mod metadata;
 mod rsa;
 mod tuf;
