//! Clients for high level interactions with TUF repositories.
//!
//! # Example
//!
//! ```no_run
//! # use futures_executor::block_on;
//! # use hyper::client::Client as HttpClient;
//! # use std::path::PathBuf;
//! # use std::str::FromStr;
//! # use tuf::{Result, Tuf};
//! # use tuf::crypto::PublicKey;
//! # use tuf::client::{Client, Config};
//! # use tuf::metadata::{RootMetadata, Role, MetadataPath, MetadataVersion};
//! # use tuf::interchange::Json;
//! # use tuf::repository::{FileSystemRepository, HttpRepositoryBuilder};
//! #
//! # const PUBLIC_KEY: &'static [u8] = include_bytes!("../tests/ed25519/ed25519-1.pub");
//! #
//! # fn load_root_public_keys() -> Vec<PublicKey> {
//! #      vec![PublicKey::from_ed25519(PUBLIC_KEY).unwrap()]
//! # }
//! #
//! # fn main() -> Result<()> {
//! # block_on(async {
//! let root_public_keys = load_root_public_keys();
//! let local = FileSystemRepository::<Json>::new(PathBuf::from("~/.rustup"))?;
//!
//! let remote = HttpRepositoryBuilder::new_with_uri(
//!     "https://static.rust-lang.org/".parse::<http::Uri>().unwrap(),
//!     HttpClient::new(),
//! )
//! .user_agent("rustup/1.4.0")
//! .build();
//!
//! let mut client = Client::with_trusted_root_keys(
//!     Config::default(),
//!     &MetadataVersion::Number(1),
//!     1,
//!     &root_public_keys,
//!     local,
//!     remote,
//! ).await?;
//!
//! let _ = client.update().await?;
//! # Ok(())
//! # })
//! # }
//! ```

use chrono::offset::Utc;
use futures_io::{AsyncRead, AsyncWrite};
use futures_util::io::copy;
use log::{error, warn};
use std::future::Future;
use std::pin::Pin;

use crate::crypto::{self, HashAlgorithm, HashValue, PublicKey};
use crate::error::Error;
use crate::interchange::DataInterchange;
use crate::metadata::{
    Metadata, MetadataPath, MetadataVersion, RawSignedMetadata, Role, RootMetadata, SignedMetadata,
    SnapshotMetadata, TargetDescription, TargetPath, TargetsMetadata, VirtualTargetPath,
};
use crate::repository::{Repository, RepositoryProvider, RepositoryStorage};
use crate::tuf::Tuf;
use crate::Result;

/// Translates real paths (where a file is stored) into virtual paths (how it is addressed in TUF)
/// and back.
///
/// Implementations must obey the following identities for all possible inputs.
///
/// ```
/// # use tuf::client::{PathTranslator, DefaultTranslator};
/// # use tuf::metadata::{VirtualTargetPath, TargetPath};
/// let path = TargetPath::new("foo".into()).unwrap();
/// let virt = VirtualTargetPath::new("foo".into()).unwrap();
/// let translator = DefaultTranslator::new();
/// assert_eq!(path,
///            translator.virtual_to_real(&translator.real_to_virtual(&path).unwrap()).unwrap());
/// assert_eq!(virt,
///            translator.real_to_virtual(&translator.virtual_to_real(&virt).unwrap()).unwrap());
/// ```
pub trait PathTranslator {
    /// Convert a real path into a virtual path.
    fn real_to_virtual(&self, path: &TargetPath) -> Result<VirtualTargetPath>;

    /// Convert a virtual path into a real path.
    fn virtual_to_real(&self, path: &VirtualTargetPath) -> Result<TargetPath>;
}

/// A `PathTranslator` that does nothing.
#[derive(Clone, Debug, Default)]
pub struct DefaultTranslator;

impl DefaultTranslator {
    /// Create a new `DefaultTranslator`.
    pub fn new() -> Self {
        DefaultTranslator
    }
}

impl PathTranslator for DefaultTranslator {
    fn real_to_virtual(&self, path: &TargetPath) -> Result<VirtualTargetPath> {
        VirtualTargetPath::new(path.value().into())
    }

    fn virtual_to_real(&self, path: &VirtualTargetPath) -> Result<TargetPath> {
        TargetPath::new(path.value().into())
    }
}

/// A client that interacts with TUF repositories.
#[derive(Debug)]
pub struct Client<D, L, R, T>
where
    D: DataInterchange + Sync,
    L: RepositoryProvider<D> + RepositoryStorage<D>,
    R: RepositoryProvider<D>,
    T: PathTranslator,
{
    tuf: Tuf<D>,
    config: Config<T>,
    local: Repository<L, D>,
    remote: Repository<R, D>,
}

impl<D, L, R, T> Client<D, L, R, T>
where
    D: DataInterchange + Sync,
    L: RepositoryProvider<D> + RepositoryStorage<D>,
    R: RepositoryProvider<D>,
    T: PathTranslator,
{
    /// Create a new TUF client. It will attempt to load the latest root metadata from the local
    /// repo and use it as the initial trusted root metadata, or it will return an error if it
    /// cannot do so.
    ///
    /// **WARNING**: This is trust-on-first-use (TOFU) and offers weaker security guarantees than
    /// the related methods [`Client::with_trusted_root`], [`Client::with_trusted_root_keys`].
    ///
    /// # Examples
    ///
    /// ```
    /// # use chrono::offset::{Utc, TimeZone};
    /// # use futures_executor::block_on;
    /// # use tuf::{
    /// #     Error,
    /// #     interchange::Json,
    /// #     client::{Client, Config},
    /// #     crypto::{KeyType, PrivateKey, SignatureScheme},
    /// #     metadata::{MetadataPath, MetadataVersion, Role, RootMetadataBuilder},
    /// #     repository::{EphemeralRepository, RepositoryStorage},
    /// # };
    /// # fn main() -> Result<(), Error> {
    /// # block_on(async {
    /// # let private_key = PrivateKey::from_pkcs8(
    /// #     &PrivateKey::new(KeyType::Ed25519)?,
    /// #     SignatureScheme::Ed25519,
    /// # )?;
    /// # let public_key = private_key.public().clone();
    /// let local = EphemeralRepository::<Json>::new();
    /// let remote = EphemeralRepository::<Json>::new();
    ///
    /// let root_version = 1;
    /// let root = RootMetadataBuilder::new()
    ///     .version(root_version)
    ///     .expires(Utc.ymd(2038, 1, 1).and_hms(0, 0, 0))
    ///     .root_key(public_key.clone())
    ///     .snapshot_key(public_key.clone())
    ///     .targets_key(public_key.clone())
    ///     .timestamp_key(public_key.clone())
    ///     .signed::<Json>(&private_key)?;
    ///
    /// let root_path = MetadataPath::from_role(&Role::Root);
    /// let root_version = MetadataVersion::Number(root_version);
    ///
    /// local.store_metadata(
    ///     &root_path,
    ///     &root_version,
    ///     root.to_raw().unwrap().as_bytes()
    /// ).await?;
    ///
    /// let client = Client::with_trusted_local(
    ///     Config::default(),
    ///     local,
    ///     remote,
    /// ).await?;
    /// # Ok(())
    /// # })
    /// # }
    /// ```
    pub async fn with_trusted_local(config: Config<T>, local: L, remote: R) -> Result<Self> {
        let (local, remote) = (Repository::new(local), Repository::new(remote));
        let root_path = MetadataPath::from_role(&Role::Root);

        // FIXME should this be MetadataVersion::None so we bootstrap with the latest version?
        let root_version = MetadataVersion::Number(1);

        let (_, root) = local
            .fetch_metadata(&root_path, &root_version, config.max_root_length, None)
            .await?;

        let tuf = Tuf::from_trusted_root(root)?;

        Ok(Client {
            tuf,
            config,
            local,
            remote,
        })
    }

    /// Create a new TUF client. It will trust this initial root metadata.
    ///
    /// # Examples
    ///
    /// ```
    /// # use chrono::offset::{Utc, TimeZone};
    /// # use futures_executor::block_on;
    /// # use tuf::{
    /// #     Error,
    /// #     interchange::Json,
    /// #     client::{Client, Config},
    /// #     crypto::{KeyType, PrivateKey, SignatureScheme},
    /// #     metadata::{MetadataPath, MetadataVersion, Role, RootMetadataBuilder},
    /// #     repository::{EphemeralRepository},
    /// # };
    /// # fn main() -> Result<(), Error> {
    /// # block_on(async {
    /// # let private_key = PrivateKey::from_pkcs8(
    /// #     &PrivateKey::new(KeyType::Ed25519)?,
    /// #     SignatureScheme::Ed25519,
    /// # )?;
    /// # let public_key = private_key.public().clone();
    /// let local = EphemeralRepository::<Json>::new();
    /// let remote = EphemeralRepository::<Json>::new();
    ///
    /// let root_version = 1;
    /// let root_threshold = 1;
    /// let root = RootMetadataBuilder::new()
    ///     .version(root_version)
    ///     .expires(Utc.ymd(2038, 1, 1).and_hms(0, 0, 0))
    ///     .root_key(public_key.clone())
    ///     .root_threshold(root_threshold)
    ///     .snapshot_key(public_key.clone())
    ///     .targets_key(public_key.clone())
    ///     .timestamp_key(public_key.clone())
    ///     .signed::<Json>(&private_key)
    ///     .unwrap();
    ///
    /// let client = Client::with_trusted_root(
    ///     Config::default(),
    ///     root,
    ///     local,
    ///     remote,
    /// ).await?;
    /// # Ok(())
    /// # })
    /// # }
    /// ```
    pub async fn with_trusted_root(
        config: Config<T>,
        trusted_root: SignedMetadata<D, RootMetadata>,
        local: L,
        remote: R,
    ) -> Result<Self> {
        let (local, remote) = (Repository::new(local), Repository::new(remote));
        let tuf = Tuf::from_trusted_root(trusted_root)?;

        Ok(Client {
            tuf,
            config,
            local,
            remote,
        })
    }

    /// Create a new TUF client. It will attempt to load initial root metadata from the local and remote
    /// repositories using the provided keys to pin the verification.
    ///
    /// # Examples
    ///
    /// ```
    /// # use chrono::offset::{Utc, TimeZone};
    /// # use futures_executor::block_on;
    /// # use std::iter::once;
    /// # use tuf::{
    /// #     Error,
    /// #     interchange::Json,
    /// #     client::{Client, Config},
    /// #     crypto::{KeyType, PrivateKey, SignatureScheme},
    /// #     metadata::{MetadataPath, MetadataVersion, Role, RootMetadataBuilder},
    /// #     repository::{EphemeralRepository, RepositoryStorage},
    /// # };
    /// # fn main() -> Result<(), Error> {
    /// # block_on(async {
    /// # let private_key = PrivateKey::from_pkcs8(
    /// #     &PrivateKey::new(KeyType::Ed25519)?,
    /// #     SignatureScheme::Ed25519,
    /// # )?;
    /// # let public_key = private_key.public().clone();
    /// let local = EphemeralRepository::<Json>::new();
    /// let remote = EphemeralRepository::<Json>::new();
    ///
    /// let root_version = 1;
    /// let root_threshold = 1;
    /// let root = RootMetadataBuilder::new()
    ///     .version(root_version)
    ///     .expires(Utc.ymd(2038, 1, 1).and_hms(0, 0, 0))
    ///     .root_key(public_key.clone())
    ///     .root_threshold(root_threshold)
    ///     .snapshot_key(public_key.clone())
    ///     .targets_key(public_key.clone())
    ///     .timestamp_key(public_key.clone())
    ///     .signed::<Json>(&private_key)?;
    ///
    /// let root_path = MetadataPath::from_role(&Role::Root);
    /// let root_version = MetadataVersion::Number(root_version);
    ///
    /// remote.store_metadata(
    ///     &root_path,
    ///     &root_version,
    ///     root.to_raw().unwrap().as_bytes()
    /// ).await?;
    ///
    /// let client = Client::with_trusted_root_keys(
    ///     Config::default(),
    ///     &root_version,
    ///     root_threshold,
    ///     once(&public_key),
    ///     local,
    ///     remote,
    /// ).await?;
    /// # Ok(())
    /// # })
    /// # }
    /// ```
    pub async fn with_trusted_root_keys<'a, I>(
        config: Config<T>,
        root_version: &MetadataVersion,
        root_threshold: u32,
        trusted_root_keys: I,
        local: L,
        remote: R,
    ) -> Result<Self>
    where
        I: IntoIterator<Item = &'a PublicKey>,
    {
        let (local, remote) = (Repository::new(local), Repository::new(remote));

        let root_path = MetadataPath::from_role(&Role::Root);
        let (fetched, raw_root, root) = fetch_metadata_from_local_or_else_remote(
            &root_path,
            root_version,
            config.max_root_length,
            None,
            &local,
            &remote,
        )
        .await?;

        let tuf = Tuf::from_root_with_trusted_keys(root, root_threshold, trusted_root_keys)?;

        // FIXME(#253) verify the trusted root version matches the provided version.
        let root_version = MetadataVersion::Number(tuf.trusted_root().version());

        let mut client = Client {
            tuf,
            config,
            local,
            remote,
        };

        // Only store the metadata after we have validated it.
        if fetched {
            client
                .store_metadata(&root_path, &root_version, &raw_root)
                .await;

            // FIXME: should we also store the root as `MetadataVersion::None`?
        }

        Ok(client)
    }

    /// Update TUF metadata from the remote repository.
    ///
    /// Returns `true` if an update occurred and `false` otherwise.
    pub async fn update(&mut self) -> Result<bool> {
        let r = self.update_root().await?;
        let ts = self.update_timestamp().await?;
        let sn = self.update_snapshot().await?;
        let ta = self.update_targets().await?;

        Ok(r || ts || sn || ta)
    }

    /// Store the metadata in the local repository. This is just a local cache, so we ignore if it
    /// experiences any errors.
    async fn store_metadata<'a, M>(
        &'a mut self,
        path: &'a MetadataPath,
        version: &'a MetadataVersion,
        metadata: &'a RawSignedMetadata<D, M>,
    ) where
        M: Metadata + Sync,
    {
        match self.local.store_metadata(path, version, metadata).await {
            Ok(()) => {}
            Err(err) => {
                warn!(
                    "failed to store metadata version {:?} to {}: {}",
                    version,
                    path.to_string(),
                    err,
                );
            }
        }
    }

    /// Returns the current trusted root version.
    pub fn root_version(&self) -> u32 {
        self.tuf.trusted_root().version()
    }

    /// Returns the current trusted timestamp version.
    pub fn timestamp_version(&self) -> Option<u32> {
        Some(self.tuf.trusted_timestamp()?.version())
    }

    /// Returns the current trusted snapshot version.
    pub fn snapshot_version(&self) -> Option<u32> {
        Some(self.tuf.trusted_snapshot()?.version())
    }

    /// Returns the current trusted targets version.
    pub fn targets_version(&self) -> Option<u32> {
        Some(self.tuf.trusted_targets()?.version())
    }

    /// Returns the current trusted delegations version for a given role.
    pub fn delegations_version(&self, role: &MetadataPath) -> Option<u32> {
        Some(self.tuf.trusted_delegations().get(role)?.version())
    }

    /// Returns `true` if an update occurred and `false` otherwise.
    async fn update_root(&mut self) -> Result<bool> {
        let root_path = MetadataPath::from_role(&Role::Root);

        let (raw_latest_root, latest_root) = self
            .remote
            .fetch_metadata(
                &root_path,
                &MetadataVersion::None,
                self.config.max_root_length,
                None,
            )
            .await?;

        // Root metadata is signed by its own keys, but we should only trust it if it is also
        // signed by the previous root metadata, which we can't check without knowing what version
        // this root metadata claims to be.
        let latest_version = latest_root.parse_version_untrusted()?;

        if latest_version < self.tuf.trusted_root().version() {
            return Err(Error::VerificationFailure(format!(
                "Latest root version is lower than current root version: {} < {}",
                latest_version,
                self.tuf.trusted_root().version()
            )));
        } else if latest_version == self.tuf.trusted_root().version() {
            return Ok(false);
        }

        let err_msg = "TUF claimed no update occurred when one should have. \
                       This is a programming error. Please report this as a bug.";

        for i in (self.tuf.trusted_root().version() + 1)..latest_version {
            let version = MetadataVersion::Number(i);

            let (raw_signed_root, signed_root) = self
                .remote
                .fetch_metadata(&root_path, &version, self.config.max_root_length, None)
                .await?;

            if !self.tuf.update_root(signed_root)? {
                error!("{}", err_msg);
                return Err(Error::Programming(err_msg.into()));
            }

            self.store_metadata(&root_path, &version, &raw_signed_root)
                .await;
        }

        if !self.tuf.update_root(latest_root)? {
            error!("{}", err_msg);
            return Err(Error::Programming(err_msg.into()));
        }

        let latest_version = MetadataVersion::Number(latest_version);

        self.store_metadata(&root_path, &latest_version, &raw_latest_root)
            .await;
        self.store_metadata(&root_path, &MetadataVersion::None, &raw_latest_root)
            .await;

        if self.tuf.trusted_root().expires() <= &Utc::now() {
            error!("Root metadata expired, potential freeze attack");
            return Err(Error::ExpiredMetadata(Role::Root));
        }

        Ok(true)
    }

    /// Returns `true` if an update occurred and `false` otherwise.
    async fn update_timestamp(&mut self) -> Result<bool> {
        let timestamp_path = MetadataPath::from_role(&Role::Timestamp);

        let (raw_signed_timestamp, signed_timestamp) = self
            .remote
            .fetch_metadata(
                &timestamp_path,
                &MetadataVersion::None,
                self.config.max_timestamp_length,
                None,
            )
            .await?;

        if let Some(updated_timestamp) = self.tuf.update_timestamp(signed_timestamp)? {
            let latest_version = MetadataVersion::Number(updated_timestamp.version());
            self.store_metadata(&timestamp_path, &latest_version, &raw_signed_timestamp)
                .await;

            Ok(true)
        } else {
            Ok(false)
        }
    }

    /// Returns `true` if an update occurred and `false` otherwise.
    async fn update_snapshot(&mut self) -> Result<bool> {
        // 5.3.1 Check against timestamp metadata. The hashes and version number listed in the
        // timestamp metadata. If hashes and version do not match, discard the new snapshot
        // metadata, abort the update cycle, and report the failure.
        let snapshot_description = match self.tuf.trusted_timestamp() {
            Some(ts) => Ok(ts.snapshot()),
            None => Err(Error::MissingMetadata(Role::Timestamp)),
        }?
        .clone();

        if snapshot_description.version()
            <= self
                .tuf
                .trusted_snapshot()
                .map(|s| s.version())
                .unwrap_or(0)
        {
            return Ok(false);
        }

        let (alg, value) = crypto::hash_preference(snapshot_description.hashes())?;

        let version = if self.tuf.trusted_root().consistent_snapshot() {
            MetadataVersion::Number(snapshot_description.version())
        } else {
            MetadataVersion::None
        };

        let snapshot_path = MetadataPath::from_role(&Role::Snapshot);
        let snapshot_length = Some(snapshot_description.length());

        let (raw_signed_snapshot, signed_snapshot) = self
            .remote
            .fetch_metadata(
                &snapshot_path,
                &version,
                snapshot_length,
                Some((alg, value.clone())),
            )
            .await?;

        if self.tuf.update_snapshot(signed_snapshot)? {
            self.store_metadata(&snapshot_path, &version, &raw_signed_snapshot)
                .await;

            Ok(true)
        } else {
            Ok(false)
        }
    }

    /// Returns `true` if an update occurred and `false` otherwise.
    async fn update_targets(&mut self) -> Result<bool> {
        let targets_description = match self.tuf.trusted_snapshot() {
            Some(sn) => match sn.meta().get(&MetadataPath::from_role(&Role::Targets)) {
                Some(d) => Ok(d),
                None => Err(Error::VerificationFailure(
                    "Snapshot metadata did not contain a description of the \
                     current targets metadata."
                        .into(),
                )),
            },
            None => Err(Error::MissingMetadata(Role::Snapshot)),
        }?
        .clone();

        if targets_description.version()
            <= self.tuf.trusted_targets().map(|t| t.version()).unwrap_or(0)
        {
            return Ok(false);
        }

        let (alg, value) = crypto::hash_preference(targets_description.hashes())?;

        let version = if self.tuf.trusted_root().consistent_snapshot() {
            MetadataVersion::Number(targets_description.version())
        } else {
            MetadataVersion::None
        };

        let targets_path = MetadataPath::from_role(&Role::Targets);
        let targets_length = Some(targets_description.length());

        let (raw_signed_targets, signed_targets) = self
            .remote
            .fetch_metadata(
                &targets_path,
                &version,
                targets_length,
                Some((alg, value.clone())),
            )
            .await?;

        if self.tuf.update_targets(signed_targets)? {
            self.store_metadata(&targets_path, &version, &raw_signed_targets)
                .await;

            Ok(true)
        } else {
            Ok(false)
        }
    }

    /// Fetch a target from the remote repo and write it to the local repo.
    pub async fn fetch_target<'a>(&'a mut self, target: &'a TargetPath) -> Result<()> {
        let read = self._fetch_target(target).await?;
        self.local.store_target(read, target).await
    }

    /// Fetch a target from the remote repo and write it to the provided writer.
    ///
    /// It is **critical** that none of the bytes written to the `write` are used until this future
    /// returns `Ok`, as the hash of the target is not verified until all bytes are read from the
    /// repository.
    pub async fn fetch_target_to_writer<'a, W>(
        &'a mut self,
        target: &'a TargetPath,
        mut write: W,
    ) -> Result<()>
    where
        W: AsyncWrite + Send + Unpin,
    {
        let read = self._fetch_target(&target).await?;
        copy(read, &mut write).await?;
        Ok(())
    }

    /// Fetch a target description from the remote repo and return it.
    pub async fn fetch_target_description<'a>(
        &'a mut self,
        target: &'a TargetPath,
    ) -> Result<TargetDescription> {
        let virt = self.config.path_translator.real_to_virtual(target)?;

        let snapshot = self
            .tuf
            .trusted_snapshot()
            .ok_or_else(|| Error::MissingMetadata(Role::Snapshot))?
            .clone();
        let (_, target_description) = self
            .lookup_target_description(false, 0, &virt, &snapshot, None)
            .await;
        target_description
    }

    // TODO this should check the local repo first
    async fn _fetch_target<'a>(
        &'a mut self,
        target: &'a TargetPath,
    ) -> Result<impl AsyncRead + Send + Unpin> {
        let target_description = self.fetch_target_description(target).await?;

        // According to TUF section 5.5.2, when consistent snapshot is enabled, target files should
        // be found at `$HASH.FILENAME.EXT`. Otherwise it is stored at `FILENAME.EXT`.
        if self.tuf.trusted_root().consistent_snapshot() {
            let (_, value) = crypto::hash_preference(target_description.hashes())?;
            let target = target.with_hash_prefix(value)?;
            self.remote.fetch_target(&target, &target_description).await
        } else {
            self.remote.fetch_target(target, &target_description).await
        }
    }

    async fn lookup_target_description<'a>(
        &'a mut self,
        default_terminate: bool,
        current_depth: u32,
        target: &'a VirtualTargetPath,
        snapshot: &'a SnapshotMetadata,
        targets: Option<(&'a TargetsMetadata, MetadataPath)>,
    ) -> (bool, Result<TargetDescription>) {
        if current_depth > self.config.max_delegation_depth {
            warn!(
                "Walking the delegation graph would have exceeded the configured max depth: {}",
                self.config.max_delegation_depth
            );
            return (default_terminate, Err(Error::NotFound));
        }

        // these clones are dumb, but we need immutable values and not references for update
        // tuf in the loop below
        let (targets, targets_role) = match targets {
            Some((t, role)) => (t.clone(), role),
            None => match self.tuf.trusted_targets() {
                Some(t) => (t.clone(), MetadataPath::from_role(&Role::Targets)),
                None => {
                    return (
                        default_terminate,
                        Err(Error::MissingMetadata(Role::Targets)),
                    );
                }
            },
        };

        if let Some(t) = targets.targets().get(target) {
            return (default_terminate, Ok(t.clone()));
        }

        let delegations = match targets.delegations() {
            Some(d) => d,
            None => return (default_terminate, Err(Error::NotFound)),
        };

        for delegation in delegations.roles().iter() {
            if !delegation.paths().iter().any(|p| target.is_child(p)) {
                if delegation.terminating() {
                    return (true, Err(Error::NotFound));
                } else {
                    continue;
                }
            }

            let role_meta = match snapshot.meta().get(delegation.role()) {
                Some(m) => m,
                None if !delegation.terminating() => continue,
                None => return (true, Err(Error::NotFound)),
            };

            let (alg, value) = match crypto::hash_preference(role_meta.hashes()) {
                Ok(h) => h,
                Err(e) => return (delegation.terminating(), Err(e)),
            };

            let version = if self.tuf.trusted_root().consistent_snapshot() {
                MetadataVersion::Hash(value.clone())
            } else {
                MetadataVersion::None
            };

            let role_length = Some(role_meta.length());
            let raw_signed_meta = self
                .local
                .fetch_metadata(
                    delegation.role(),
                    &MetadataVersion::None,
                    role_length,
                    Some((alg, value.clone())),
                )
                .await;

            let (raw_signed_meta, signed_meta) = match raw_signed_meta {
                Ok(m) => m,
                Err(_) => {
                    match self
                        .remote
                        .fetch_metadata(
                            delegation.role(),
                            &version,
                            role_length,
                            Some((alg, value.clone())),
                        )
                        .await
                    {
                        Ok(m) => m,
                        Err(ref e) if !delegation.terminating() => {
                            warn!("Failed to fetch metadata {:?}: {:?}", delegation.role(), e);
                            continue;
                        }
                        Err(e) => {
                            warn!("Failed to fetch metadata {:?}: {:?}", delegation.role(), e);
                            return (true, Err(e));
                        }
                    }
                }
            };

            match self
                .tuf
                .update_delegation(&targets_role, delegation.role(), signed_meta)
            {
                Ok(_) => {
                    match self
                        .local
                        .store_metadata(delegation.role(), &MetadataVersion::None, &raw_signed_meta)
                        .await
                    {
                        Ok(_) => (),
                        Err(e) => warn!(
                            "Error storing metadata {:?} locally: {:?}",
                            delegation.role(),
                            e
                        ),
                    }

                    let meta = self
                        .tuf
                        .trusted_delegations()
                        .get(delegation.role())
                        .unwrap()
                        .clone();
                    let f: Pin<Box<dyn Future<Output = _>>> =
                        Box::pin(self.lookup_target_description(
                            delegation.terminating(),
                            current_depth + 1,
                            target,
                            snapshot,
                            Some((&meta, delegation.role().clone())),
                        ));

                    match f.await {
                        (term, res @ Ok(_)) => return (term, res),
                        (true, res @ Err(_)) => return (true, res),
                        (false, Err(Error::NotFound)) => {
                            // Don't log that we couldn't find the target.
                        }
                        (false, Err(e)) => warn!("Failed to lookup target description: {:?}", e),
                    }
                }
                Err(_) if !delegation.terminating() => continue,
                Err(e) => return (true, Err(e)),
            };
        }

        (default_terminate, Err(Error::NotFound))
    }
}

/// Helper function that first tries to fetch the metadata from the local store, and if it doesn't
/// exist or does and fails to parse, try fetching it from the remote store.
async fn fetch_metadata_from_local_or_else_remote<'a, D, L, R, M>(
    path: &'a MetadataPath,
    version: &'a MetadataVersion,
    max_length: Option<usize>,
    hash_data: Option<(&'static HashAlgorithm, HashValue)>,
    local: &'a Repository<L, D>,
    remote: &'a Repository<R, D>,
) -> Result<(bool, RawSignedMetadata<D, M>, SignedMetadata<D, M>)>
where
    D: DataInterchange + Sync,
    L: RepositoryProvider<D> + RepositoryStorage<D>,
    R: RepositoryProvider<D>,
    M: Metadata + 'static,
{
    match local
        .fetch_metadata(path, version, max_length, hash_data.clone())
        .await
    {
        Ok((raw_meta, meta)) => Ok((false, raw_meta, meta)),
        Err(Error::NotFound) => {
            let (raw_meta, meta) = remote
                .fetch_metadata(path, version, max_length, hash_data)
                .await?;
            Ok((true, raw_meta, meta))
        }
        Err(err) => Err(err),
    }
}

/// Configuration for a TUF `Client`.
///
/// # Defaults
///
/// The following values are considered reasonably safe defaults, however these values may change
/// as this crate moves out of beta. If you are concered about them changing, you should use the
/// `ConfigBuilder` and set your own values.
///
/// ```
/// # use tuf::client::{Config, DefaultTranslator};
/// let config = Config::default();
/// assert_eq!(config.max_root_length(), &Some(1024 * 1024));
/// assert_eq!(config.max_timestamp_length(), &Some(32 * 1024));
/// assert_eq!(config.max_delegation_depth(), 8);
/// let _: &DefaultTranslator = config.path_translator();
/// ```
#[derive(Clone, Debug)]
pub struct Config<T>
where
    T: PathTranslator,
{
    max_root_length: Option<usize>,
    max_timestamp_length: Option<usize>,
    max_delegation_depth: u32,
    path_translator: T,
}

impl Config<DefaultTranslator> {
    /// Initialize a `ConfigBuilder` with the default values.
    pub fn build() -> ConfigBuilder<DefaultTranslator> {
        ConfigBuilder::default()
    }
}

impl<T> Config<T>
where
    T: PathTranslator,
{
    /// Return the optional maximum root metadata length.
    pub fn max_root_length(&self) -> &Option<usize> {
        &self.max_root_length
    }

    /// Return the optional maximum timestamp metadata size.
    pub fn max_timestamp_length(&self) -> &Option<usize> {
        &self.max_timestamp_length
    }

    /// The maximum number of steps used when walking the delegation graph.
    pub fn max_delegation_depth(&self) -> u32 {
        self.max_delegation_depth
    }

    /// The `PathTranslator`.
    pub fn path_translator(&self) -> &T {
        &self.path_translator
    }
}

impl Default for Config<DefaultTranslator> {
    fn default() -> Self {
        Config {
            max_root_length: Some(1024 * 1024),
            max_timestamp_length: Some(32 * 1024),
            max_delegation_depth: 8,
            path_translator: DefaultTranslator::new(),
        }
    }
}

/// Helper for building and validating a TUF client `Config`.
#[derive(Debug, PartialEq)]
pub struct ConfigBuilder<T>
where
    T: PathTranslator,
{
    max_root_length: Option<usize>,
    max_timestamp_length: Option<usize>,
    max_delegation_depth: u32,
    path_translator: T,
}

impl<T> ConfigBuilder<T>
where
    T: PathTranslator,
{
    /// Validate this builder return a `Config` if validation succeeds.
    pub fn finish(self) -> Result<Config<T>> {
        Ok(Config {
            max_root_length: self.max_root_length,
            max_timestamp_length: self.max_timestamp_length,
            max_delegation_depth: self.max_delegation_depth,
            path_translator: self.path_translator,
        })
    }

    /// Set the optional maximum download length for root metadata.
    pub fn max_root_length(mut self, max: Option<usize>) -> Self {
        self.max_root_length = max;
        self
    }

    /// Set the optional maximum download length for timestamp metadata.
    pub fn max_timestamp_length(mut self, max: Option<usize>) -> Self {
        self.max_timestamp_length = max;
        self
    }

    /// Set the maximum number of steps used when walking the delegation graph.
    pub fn max_delegation_depth(mut self, max: u32) -> Self {
        self.max_delegation_depth = max;
        self
    }

    /// Set the `PathTranslator`.
    pub fn path_translator<TT>(self, path_translator: TT) -> ConfigBuilder<TT>
    where
        TT: PathTranslator,
    {
        ConfigBuilder {
            max_root_length: self.max_root_length,
            max_timestamp_length: self.max_timestamp_length,
            max_delegation_depth: self.max_delegation_depth,
            path_translator,
        }
    }
}

impl Default for ConfigBuilder<DefaultTranslator> {
    fn default() -> ConfigBuilder<DefaultTranslator> {
        let cfg = Config::default();
        ConfigBuilder {
            max_root_length: cfg.max_root_length,
            max_timestamp_length: cfg.max_timestamp_length,
            max_delegation_depth: cfg.max_delegation_depth,
            path_translator: cfg.path_translator,
        }
    }
}

#[cfg(test)]
mod test {
    use super::*;
    use crate::crypto::{HashAlgorithm, KeyType, PrivateKey, SignatureScheme};
    use crate::interchange::Json;
    use crate::metadata::{
        Delegation, Delegations, MetadataPath, MetadataVersion, RootMetadata, RootMetadataBuilder,
        TargetsMetadataBuilder,
    };
    use crate::repo_builder::{RepoBuilder, RepoKeys};
    use crate::repository::EphemeralRepository;
    use chrono::prelude::*;
    use futures_executor::block_on;
    use lazy_static::lazy_static;
    use maplit::hashmap;
    use matches::assert_matches;
    use serde_json::json;
    use std::iter::once;

    lazy_static! {
        static ref KEYS: Vec<PrivateKey> = {
            let keys: &[&[u8]] = &[
                include_bytes!("../tests/ed25519/ed25519-1.pk8.der"),
                include_bytes!("../tests/ed25519/ed25519-2.pk8.der"),
                include_bytes!("../tests/ed25519/ed25519-3.pk8.der"),
                include_bytes!("../tests/ed25519/ed25519-4.pk8.der"),
                include_bytes!("../tests/ed25519/ed25519-5.pk8.der"),
                include_bytes!("../tests/ed25519/ed25519-6.pk8.der"),
            ];
            keys.iter()
                .map(|b| PrivateKey::from_pkcs8(b, SignatureScheme::Ed25519).unwrap())
                .collect()
        };
    }

    #[test]
    fn client_constructors_err_with_not_found() {
        block_on(async {
            let local = EphemeralRepository::<Json>::new();
            let remote = EphemeralRepository::<Json>::new();

            let private_key = PrivateKey::from_pkcs8(
                &PrivateKey::new(KeyType::Ed25519).unwrap(),
                SignatureScheme::Ed25519,
            )
            .unwrap();
            let public_key = private_key.public().clone();

            assert_matches!(
                Client::with_trusted_local(Config::default(), &local, &remote).await,
                Err(Error::NotFound)
            );

            assert_matches!(
                Client::with_trusted_root_keys(
                    Config::default(),
                    &MetadataVersion::Number(1),
                    1,
                    once(&public_key),
                    &local,
                    &remote,
                )
                .await,
                Err(Error::NotFound)
            );
        })
    }

    #[test]
    fn client_constructors_err_with_invalid_keys() {
        block_on(async {
            let local = EphemeralRepository::new();
            let remote = EphemeralRepository::new();
            let mut repo = Repository::<_, Json>::new(&remote);

            let good_private_key = PrivateKey::from_pkcs8(
                &PrivateKey::new(KeyType::Ed25519).unwrap(),
                SignatureScheme::Ed25519,
            )
            .unwrap();
            let good_public_key = good_private_key.public().clone();

            let root_version = 1;
            let root = RootMetadataBuilder::new()
                .version(root_version)
                .expires(Utc.ymd(2038, 1, 1).and_hms(0, 0, 0))
                .root_key(good_public_key.clone())
                .snapshot_key(good_public_key.clone())
                .targets_key(good_public_key.clone())
                .timestamp_key(good_public_key.clone())
                .signed::<Json>(&good_private_key)
                .unwrap();

            let root_path = MetadataPath::from_role(&Role::Root);
            let root_version = MetadataVersion::Number(root_version);

            repo.store_metadata(&root_path, &root_version, &root.to_raw().unwrap())
                .await
                .unwrap();

            let bad_private_key = PrivateKey::from_pkcs8(
                &PrivateKey::new(KeyType::Ed25519).unwrap(),
                SignatureScheme::Ed25519,
            )
            .unwrap();
            let bad_public_key = bad_private_key.public().clone();

            assert_matches!(
                Client::with_trusted_root_keys(
                    Config::default(),
                    &root_version,
                    1,
                    once(&bad_public_key),
                    &local,
                    &remote,
                )
                .await,
                Err(Error::VerificationFailure(_))
            );
        })
    }

    #[test]
    fn root_chain_update() {
        block_on(async {
            let root_path = MetadataPath::from_role(&Role::Root);

            let repo = EphemeralRepository::<Json>::new();

            //// First, create the root metadata version 1.
            let repo_keys1 = RepoKeys {
                root_keys: vec![&KEYS[0]],
                snapshot_keys: vec![&KEYS[0], &KEYS[1], &KEYS[2]],
                targets_keys: vec![&KEYS[0], &KEYS[1], &KEYS[2]],
                timestamp_keys: vec![&KEYS[0], &KEYS[1], &KEYS[2]],
            };
            let root1 = RepoBuilder::new(repo_keys1, &repo)
                .with_root(|b| b.version(1).expires(Utc.ymd(2038, 1, 1).and_hms(0, 0, 0)))
                .commit()
                .await
                .unwrap();

            ////
            // Now, make sure that the local metadata got version 1.
            let mut client = Client::with_trusted_root_keys(
                Config::default(),
                &MetadataVersion::Number(1),
                1,
                once(&KEYS[0].public().clone()),
                EphemeralRepository::new(),
                &repo,
            )
            .await
            .unwrap();

            assert_matches!(client.update().await, Ok(true));
            assert_eq!(client.tuf.trusted_root().version(), 1);

            assert_eq!(
                root1.to_raw().unwrap(),
                client
                    .local
                    .fetch_metadata::<RootMetadata>(
                        &root_path,
                        &MetadataVersion::Number(1),
                        None,
                        None
                    )
                    .await
                    .unwrap()
                    .0
            );

            ////
            // Now bump the root to version 3

            // Make sure the version 2 is signed by version 1's keys.
            let repo_keys2 = RepoKeys {
                root_keys: vec![&KEYS[0], &KEYS[1]],
                snapshot_keys: vec![&KEYS[0], &KEYS[1], &KEYS[2]],
                targets_keys: vec![&KEYS[0], &KEYS[1], &KEYS[2]],
                timestamp_keys: vec![&KEYS[0], &KEYS[1], &KEYS[2]],
            };
            let _root2 = RepoBuilder::new(repo_keys2, &repo)
                .with_root(|b| b.version(2).expires(Utc.ymd(2038, 1, 1).and_hms(0, 0, 0)))
                .commit()
                .await
                .unwrap();

            // Make sure the version 3 is signed by version 2's keys.
            let repo_keys3 = RepoKeys {
                root_keys: vec![&KEYS[0], &KEYS[1]],
                snapshot_keys: vec![&KEYS[0], &KEYS[1], &KEYS[2]],
                targets_keys: vec![&KEYS[0], &KEYS[1], &KEYS[2]],
                timestamp_keys: vec![&KEYS[0], &KEYS[1], &KEYS[2]],
            };
            let root3 = RepoBuilder::new(repo_keys3, &repo)
                .with_root(|b| b.version(3).expires(Utc.ymd(2038, 1, 1).and_hms(0, 0, 0)))
                .commit()
                .await
                .unwrap();

            ////
            // Finally, check that the update brings us to version 3.

            assert_matches!(client.update().await, Ok(true));
            assert_eq!(client.tuf.trusted_root().version(), 3);

            assert_eq!(
                root3.to_raw().unwrap(),
                client
                    .local
                    .fetch_metadata::<RootMetadata>(
                        &root_path,
                        &MetadataVersion::Number(3),
                        None,
                        None
                    )
                    .await
                    .unwrap()
                    .0
            );
        });
    }

    #[test]
    fn versioned_init_consistent_snapshot_false() {
        block_on(test_versioned_init(false))
    }

    #[test]
    fn versioned_init_consistent_snapshot_true() {
        block_on(test_versioned_init(true))
    }

    async fn test_versioned_init(consistent_snapshot: bool) {
        let repo = EphemeralRepository::<Json>::new();

        //// First, create and register the root metadata.
        let repo_keys1 = RepoKeys {
            root_keys: vec![&KEYS[0]],
            snapshot_keys: vec![&KEYS[0], &KEYS[1]],
            targets_keys: vec![&KEYS[0], &KEYS[1]],
            timestamp_keys: vec![&KEYS[0], &KEYS[1]],
        };
        let _root1 = RepoBuilder::new(repo_keys1, &repo)
            .with_root(|b| {
                b.consistent_snapshot(consistent_snapshot)
                    .version(1)
                    .expires(Utc.ymd(2038, 1, 1).and_hms(0, 0, 0))
            })
            .commit()
            .await
            .unwrap();

        ////
        // Next, create and register version 2 of the root metadata.
        let repo_keys2 = RepoKeys {
            root_keys: vec![&KEYS[0], &KEYS[1]],
            snapshot_keys: vec![&KEYS[0], &KEYS[1]],
            targets_keys: vec![&KEYS[0], &KEYS[1]],
            timestamp_keys: vec![&KEYS[0], &KEYS[1]],
        };
        let root2 = RepoBuilder::new(repo_keys2, &repo)
            .with_root(|b| b.version(2).expires(Utc.ymd(2038, 1, 1).and_hms(0, 0, 0)))
            .commit()
            .await
            .unwrap();

        ////
        // Initialize with root metadata version 2.
        let public_keys = [KEYS[0].public().clone(), KEYS[1].public().clone()];
        let mut client = Client::with_trusted_root_keys(
            Config::build().finish().unwrap(),
            &MetadataVersion::Number(2),
            1,
            &public_keys,
            EphemeralRepository::new(),
            repo,
        )
        .await
        .unwrap();

        ////
        // Ensure client doesn't fetch previous version (1).
<<<<<<< HEAD
        assert_eq!(client.update().await, Ok(true));
=======
        assert_matches!(client.update().await, Ok(true));
        assert_eq!(client.tuf.trusted_root().version(), 2);

>>>>>>> 53029b93
        assert_eq!(client.root_version(), 2);
        assert_eq!(client.timestamp_version(), Some(1));
        assert_eq!(client.snapshot_version(), Some(1));
        assert_eq!(client.targets_version(), Some(1));
        assert_eq!(
            client.delegations_version(&MetadataPath::new("delegation").unwrap()),
            None
        );

        assert_eq!(
            root2.to_raw().unwrap(),
            client
                .local
                .fetch_metadata::<RootMetadata>(
                    &MetadataPath::from_role(&Role::Root),
                    &MetadataVersion::Number(2),
                    None,
                    None
                )
                .await
                .unwrap()
                .0
        );
    }

    #[test]
    fn test_fetch_target_description_standard() {
        block_on(test_fetch_target_description(
            "standard/metadata".to_string(),
            TargetDescription::from_reader(
                "target with no custom metadata".as_bytes(),
                &[HashAlgorithm::Sha256],
            )
            .unwrap(),
            None,
        ));
    }

    #[test]
    fn test_fetch_delegated_target_description_standard() {
        block_on(test_fetch_target_description(
            "standard/metadata".to_string(),
            TargetDescription::from_reader(
                "target with no custom metadata".as_bytes(),
                &[HashAlgorithm::Sha256],
            )
            .unwrap(),
            Some("standard/".to_string()),
        ));
    }

    #[test]
    fn test_fetch_target_description_custom_empty() {
        block_on(test_fetch_target_description(
            "custom-empty".to_string(),
            TargetDescription::from_reader_with_custom(
                "target with empty custom metadata".as_bytes(),
                &[HashAlgorithm::Sha256],
                hashmap!(),
            )
            .unwrap(),
            None,
        ));
    }

    #[test]
    fn test_fetch_target_description_custom() {
        block_on(test_fetch_target_description(
            "custom/metadata".to_string(),
            TargetDescription::from_reader_with_custom(
                "target with lots of custom metadata".as_bytes(),
                &[HashAlgorithm::Sha256],
                hashmap!(
                    "string".to_string() => json!("string"),
                    "bool".to_string() => json!(true),
                    "int".to_string() => json!(42),
                    "object".to_string() => json!({
                        "string": json!("string"),
                        "bool": json!(true),
                        "int": json!(42),
                    }),
                    "array".to_string() => json!([1, 2, 3]),
                ),
            )
            .unwrap(),
            None,
        ));
    }

    async fn test_fetch_target_description(
        path: String,
        expected_description: TargetDescription,
        delegated_path: Option<String>,
    ) {
        // Generate an ephemeral repository with a single target.
        let repo_keys = RepoKeys {
            root_keys: vec![&KEYS[0]],
            snapshot_keys: vec![&KEYS[0]],
            targets_keys: vec![&KEYS[0]],
            timestamp_keys: vec![&KEYS[0]],
        };
        let repo = EphemeralRepository::<Json>::new();
        let repo_builder = RepoBuilder::new(repo_keys, &repo);

        let repo_builder = if let Some(delegated_path) = delegated_path {
            let delegated_path = VirtualTargetPath::new(delegated_path).unwrap();
            let delegation_path = MetadataPath::new("delegation").unwrap();
            let delegated_target = TargetsMetadataBuilder::new()
                .insert_target_description(
                    VirtualTargetPath::new(path.clone()).unwrap(),
                    expected_description.clone(),
                )
                .signed::<Json>(&KEYS[0])
                .unwrap();

            let delegations = Delegations::new(
                hashmap! { KEYS[0].public().key_id().clone() => KEYS[0].public().clone() },
                vec![Delegation::new(
                    delegation_path.clone(),
                    false,
                    1,
                    vec![KEYS[0].key_id().clone()].iter().cloned().collect(),
                    vec![delegated_path].iter().cloned().collect(),
                )
                .unwrap()],
            )
            .unwrap();

            repo_builder
                .delegations(delegations)
                .insert_delegated_target(delegation_path, delegated_target)
        } else {
            repo_builder.insert_target_description(
                VirtualTargetPath::new(path.clone()).unwrap(),
                expected_description.clone(),
            )
        };

        let root = repo_builder.commit().await.unwrap();

        // Initialize and update client.
        let mut client =
            Client::with_trusted_root(Config::default(), root, EphemeralRepository::new(), repo)
                .await
                .unwrap();

        assert_eq!(client.update().await, Ok(true));

        // Verify fetch_target_description returns expected target metadata
        let description = client
            .fetch_target_description(&TargetPath::new(path).unwrap())
            .await
            .unwrap();

        assert_eq!(description, expected_description);
    }

    #[test]
    fn test_versions() {
        block_on(async {
            let delegation_path = MetadataPath::new("delegation").unwrap();
            let target_path = TargetPath::new("foo/bar".into()).unwrap();

            // Generate an ephemeral repository with a single target.
            let repo_keys = RepoKeys {
                root_keys: vec![&KEYS[0]],
                snapshot_keys: vec![&KEYS[0]],
                targets_keys: vec![&KEYS[0]],
                timestamp_keys: vec![&KEYS[0]],
            };

            let delegated_target = TargetsMetadataBuilder::new()
                .insert_target_from_reader(
                    VirtualTargetPath::new("foo/bar".into()).unwrap(),
                    "".as_bytes(),
                    &[HashAlgorithm::Sha256],
                )
                .unwrap()
                .signed::<Json>(&KEYS[0])
                .unwrap();

            let delegations = Delegations::new(
                hashmap! { KEYS[0].public().key_id().clone() => KEYS[0].public().clone() },
                vec![Delegation::new(
                    delegation_path.clone(),
                    false,
                    1,
                    vec![KEYS[0].key_id().clone()].iter().cloned().collect(),
                    vec![VirtualTargetPath::new("foo/".into()).unwrap()]
                        .iter()
                        .cloned()
                        .collect(),
                )
                .unwrap()],
            )
            .unwrap();

            let repo = EphemeralRepository::<Json>::new();
            let root = RepoBuilder::new(repo_keys, &repo)
                .delegations(delegations.clone())
                .insert_delegated_target(delegation_path.clone(), delegated_target)
                .commit()
                .await
                .unwrap();

            // Initialize and update client.
            let mut client = Client::with_trusted_root(
                Config::default(),
                root,
                EphemeralRepository::new(),
                &repo,
            )
            .await
            .unwrap();

            assert_eq!(client.update().await, Ok(true));
            assert_eq!(client.root_version(), 1);
            assert_eq!(client.timestamp_version(), Some(1));
            assert_eq!(client.targets_version(), Some(1));
            assert_eq!(client.snapshot_version(), Some(1));

            // Delegation isn't fetched until we resolve a delegated target.
            assert_eq!(client.delegations_version(&delegation_path), None);
            let _ = client.fetch_target_description(&target_path).await.unwrap();
            assert_eq!(client.delegations_version(&delegation_path), Some(1));

            ////
            // Increment the version numbers and make sure we get the new metadata.
            let delegated_target = TargetsMetadataBuilder::new()
                .version(2)
                .insert_target_from_reader(
                    VirtualTargetPath::new("foo/bar".into()).unwrap(),
                    "".as_bytes(),
                    &[HashAlgorithm::Sha256],
                )
                .unwrap()
                .signed::<Json>(&KEYS[0])
                .unwrap();

            let delegations = Delegations::new(
                hashmap! { KEYS[0].public().key_id().clone() => KEYS[0].public().clone() },
                vec![Delegation::new(
                    delegation_path.clone(),
                    false,
                    1,
                    vec![KEYS[0].key_id().clone()].iter().cloned().collect(),
                    vec![VirtualTargetPath::new("foo/".into()).unwrap()]
                        .iter()
                        .cloned()
                        .collect(),
                )
                .unwrap()],
            )
            .unwrap();

            let repo_keys = RepoKeys {
                root_keys: vec![&KEYS[0]],
                snapshot_keys: vec![&KEYS[0]],
                targets_keys: vec![&KEYS[0]],
                timestamp_keys: vec![&KEYS[0]],
            };
            let _ = RepoBuilder::new(repo_keys, &repo)
                .delegations(delegations)
                .insert_delegated_target(delegation_path.clone(), delegated_target)
                .set_root_version(2)
                .set_timestamp_version(2)
                .set_targets_version(2)
                .set_snapshot_version(2)
                .commit()
                .await
                .unwrap();

<<<<<<< HEAD
            assert_eq!(client.update().await, Ok(true));
            assert_eq!(client.root_version(), 2);
            assert_eq!(client.timestamp_version(), Some(2));
            assert_eq!(client.targets_version(), Some(2));
            assert_eq!(client.snapshot_version(), Some(2));

            assert_eq!(client.delegations_version(&delegation_path), None);
            let _ = client.fetch_target_description(&target_path).await.unwrap();
            assert_eq!(client.delegations_version(&delegation_path), Some(2));
        })
=======
        assert_matches!(client.update().await, Ok(true));

        // Verify fetch_target_description returns expected target metadata
        let description = client
            .fetch_target_description(&TargetPath::new(path).unwrap())
            .await
            .unwrap();

        assert_eq!(description, expected_description);
>>>>>>> 53029b93
    }
}<|MERGE_RESOLUTION|>--- conflicted
+++ resolved
@@ -1312,13 +1312,9 @@
 
         ////
         // Ensure client doesn't fetch previous version (1).
-<<<<<<< HEAD
-        assert_eq!(client.update().await, Ok(true));
-=======
         assert_matches!(client.update().await, Ok(true));
         assert_eq!(client.tuf.trusted_root().version(), 2);
 
->>>>>>> 53029b93
         assert_eq!(client.root_version(), 2);
         assert_eq!(client.timestamp_version(), Some(1));
         assert_eq!(client.snapshot_version(), Some(1));
@@ -1465,7 +1461,7 @@
                 .await
                 .unwrap();
 
-        assert_eq!(client.update().await, Ok(true));
+        assert_matches!(client.update().await, Ok(true));
 
         // Verify fetch_target_description returns expected target metadata
         let description = client
@@ -1534,7 +1530,7 @@
             .await
             .unwrap();
 
-            assert_eq!(client.update().await, Ok(true));
+            assert_matches!(client.update().await, Ok(true));
             assert_eq!(client.root_version(), 1);
             assert_eq!(client.timestamp_version(), Some(1));
             assert_eq!(client.targets_version(), Some(1));
@@ -1591,8 +1587,7 @@
                 .await
                 .unwrap();
 
-<<<<<<< HEAD
-            assert_eq!(client.update().await, Ok(true));
+            assert_matches!(client.update().await, Ok(true));
             assert_eq!(client.root_version(), 2);
             assert_eq!(client.timestamp_version(), Some(2));
             assert_eq!(client.targets_version(), Some(2));
@@ -1602,16 +1597,5 @@
             let _ = client.fetch_target_description(&target_path).await.unwrap();
             assert_eq!(client.delegations_version(&delegation_path), Some(2));
         })
-=======
-        assert_matches!(client.update().await, Ok(true));
-
-        // Verify fetch_target_description returns expected target metadata
-        let description = client
-            .fetch_target_description(&TargetPath::new(path).unwrap())
-            .await
-            .unwrap();
-
-        assert_eq!(description, expected_description);
->>>>>>> 53029b93
     }
 }