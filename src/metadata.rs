--- conflicted
+++ resolved
@@ -1746,11 +1746,8 @@
     use crate::interchange::Json;
     use chrono::prelude::*;
     use maplit::{hashmap, hashset};
-<<<<<<< HEAD
     use matches::assert_matches;
-=======
     use pretty_assertions::assert_eq;
->>>>>>> daeeb475
     use serde_json::json;
     use std::str::FromStr;
 
@@ -2207,17 +2204,10 @@
         let jsn = json!({
             "signatures": [
                 {
-<<<<<<< HEAD
-                    "keyid": "qfrfBrkB4lBBSDEBlZgaTGS_SrE6UfmON9kP4i3dJFY=",
-                    "sig": "ea48ddc7b3ea614b394e508eb8722100f94ff1a4e3aac3af09d\
-                        a0dada4f878431e8ac26160833405ec239924dfe62edf605fee8294\
-                        c49b4acade55c76e817602",
-=======
                     "keyid": "e0294a3f17cc8563c3ed5fceb3bd8d3f6bfeeaca499b5c9572729ae015566554",
-                    "sig": "6af7a8b13ea4ab59e6483490c8bb7ac1dec7354042c00bbc84e\
-                        0df928ffccfc8654f41191c438efb2bf6f7f44f57750eebde0893cb\
-                        e64eb8073132017937770b",
->>>>>>> daeeb475
+                    "sig": "ea48ddc7b3ea614b394e508eb8722100f94ff1a4e3aac3af09\
+                        da0dada4f878431e8ac26160833405ec239924dfe62edf605fee82\
+                        94c49b4acade55c76e817602",
                 }
             ],
             "signed": {
